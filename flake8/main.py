# -*- coding: utf-8 -*-
import os
import sys

import setuptools

from flake8.engine import get_style_guide

if sys.platform.startswith('win'):
    DEFAULT_CONFIG = os.path.expanduser(r'~\.flake8')
else:
    DEFAULT_CONFIG = os.path.join(
        os.getenv('XDG_CONFIG_HOME') or os.path.expanduser('~/.config'),
        'flake8'
    )


def main():
    """Parse options and run checks on Python source."""
    # Prepare
    flake8_style = get_style_guide(parse_argv=True, config_file=DEFAULT_CONFIG)
    options = flake8_style.options

    if options.install_hook:
        from flake8.hooks import install_hook
        install_hook()

    # Run the checkers
    report = flake8_style.check_files()

    # Print the final report
    options = flake8_style.options
    if options.statistics:
        report.print_statistics()
    if options.benchmark:
        report.print_benchmark()
    if report.total_errors:
        if options.count:
            sys.stderr.write(str(report.total_errors) + '\n')
        if not options.exit_zero:
            raise SystemExit(1)


def check_file(path, ignore=(), complexity=-1):
<<<<<<< HEAD
    """Checks a file using pep8 and pyflakes by default and mccabe optionally.
=======
    """Checks a file using pep8 and pyflakes by default and mccabe
    optionally.
>>>>>>> 02943c49

    :param str path: path to the file to be checked
    :param tuple ignore: (optional), error and warning codes to be ignored
    :param int complexity: (optional), enables the mccabe check for values > 0
    """
    flake8_style = get_style_guide(
        config_file=DEFAULT_CONFIG, ignore=ignore, max_complexity=complexity)
    return flake8_style.input_file(path)


def check_code(code, ignore=(), complexity=-1):
    """Checks code using pep8 and pyflakes by default and mccabe optionally.

    :param str code: code to be checked
    :param tuple ignore: (optional), error and warning codes to be ignored
    :param int complexity: (optional), enables the mccabe check for values > 0
    """
    flake8_style = get_style_guide(
        config_file=DEFAULT_CONFIG, ignore=ignore, max_complexity=complexity)
    return flake8_style.input_file('-', lines=code.splitlines())


class Flake8Command(setuptools.Command):
    """The :class:`Flake8Command` class is used by setuptools to perform
    checks on registered modules.
    """

    description = "Run flake8 on modules registered in setuptools"
    user_options = []

    def initialize_options(self):
        pass

    def finalize_options(self):
        pass

    def distribution_files(self):
        if self.distribution.packages:
            for package in self.distribution.packages:
                yield package.replace(".", os.path.sep)

        if self.distribution.py_modules:
            for filename in self.distribution.py_modules:
                yield "%s.py" % filename

    def run(self):
        flake8_style = get_style_guide(config_file=DEFAULT_CONFIG)
        paths = self.distribution_files()
        report = flake8_style.check_files(paths)
        raise SystemExit(report.total_errors > 0)<|MERGE_RESOLUTION|>--- conflicted
+++ resolved
@@ -42,12 +42,8 @@
 
 
 def check_file(path, ignore=(), complexity=-1):
-<<<<<<< HEAD
-    """Checks a file using pep8 and pyflakes by default and mccabe optionally.
-=======
     """Checks a file using pep8 and pyflakes by default and mccabe
     optionally.
->>>>>>> 02943c49
 
     :param str path: path to the file to be checked
     :param tuple ignore: (optional), error and warning codes to be ignored
