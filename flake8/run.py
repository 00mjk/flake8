
"""
Implementation of the command-line I{flake8} tool.
"""
import sys
import os
import os.path
from subprocess import PIPE, Popen
import select
try:
    from StringIO import StringIO   # NOQA
except ImportError:
    from io import StringIO         # NOQA

from flake8.util import skip_file
from flake8 import pep8
from flake8 import pyflakes
from flake8 import mccabe

pep8style = None


def check_file(path, complexity=-1):
    if pep8style.excluded(path):
        return 0
    warnings = pyflakes.checkPath(path)
    warnings += pep8style.input_file(path)
    if complexity > -1:
        warnings += mccabe.get_module_complexity(path, complexity)
    return warnings


def check_code(code, complexity=-1):
    warnings = pyflakes.check(code, 'stdin')
    warnings += pep8style.input_file(StringIO(code))
    if complexity > -1:
        warnings += mccabe.get_code_complexity(code, complexity)
    return warnings


def _get_python_files(paths):
    for path in paths:
        if os.path.isdir(path):
            for dirpath, dirnames, filenames in os.walk(path):
                for filename in filenames:
                    if not filename.endswith('.py'):
                        continue
                    fullpath = os.path.join(dirpath, filename)
                    if not skip_file(fullpath):
                        yield fullpath

        else:
            if not skip_file(path):
                yield path


def init(parse_argv=False, config_file=True, **kwargs):
    global pep8style
    pep8style = pep8.StyleGuide(parse_argv=parse_argv,
                                config_file=config_file)


def main():
    init(True)
    options = pep8style.options
    complexity = options.max_complexity
    builtins = set(options.builtins)
    warnings = 0

    if builtins:
        orig_builtins = set(pyflakes._MAGIC_GLOBALS)
        pyflakes._MAGIC_GLOBALS = orig_builtins | builtins

    if pep8style.paths and options.filename is not None:
        for path in _get_python_files(pep8style.paths):
            warnings += check_file(path, complexity)
    else:
        # wait for 1 second on the stdin fd
        reads, __, __ = select.select([sys.stdin], [], [], 1.)
        if reads == []:
            print('input not specified')
            raise SystemExit(1)

        stdin = sys.stdin.read()
        warnings += check_code(stdin, complexity)

    if options.exit_zero:
        raise SystemExit(0)
    raise SystemExit(warnings > 0)


def _get_files(repo, **kwargs):
    seen = set()
    for rev in range(repo[kwargs['node']], len(repo)):
        for file_ in repo[rev].files():
            file_ = os.path.join(repo.root, file_)
            if file_ in seen or not os.path.exists(file_):
                continue
            seen.add(file_)
            if not file_.endswith('.py'):
                continue
            if skip_file(file_):
                continue
            yield file_


class _PEP8Options(object):
    # Default options taken from pep8.process_options()
    max_complexity = -1
    verbose = False
    quiet = False
    no_repeat = False
    exclude = [exc.rstrip('/') for exc in pep8.DEFAULT_EXCLUDE.split(',')]
    filename = ['*.py']
    select = []
    ignore = pep8.DEFAULT_IGNORE.split(',')  # or []?
    show_source = False
    show_pep8 = False
    statistics = False
    count = False
    benchmark = False
    testsuite = ''
    doctest = False
    max_line_length = pep8.MAX_LINE_LENGTH


def _initpep8():
    # default pep8 setup
    global pep8style
    if pep8style is None:
        pep8style = pep8.StyleGuide(config_file=True)
    pep8.options = _PEP8Options()
    pep8.options.physical_checks = pep8.find_checks('physical_line')
    pep8.options.logical_checks = pep8.find_checks('logical_line')
    pep8.options.counters = dict.fromkeys(pep8.BENCHMARK_KEYS, 0)
    pep8.options.messages = {}
    pep8.options.max_line_length = 79
    pep8.args = []


def run(command):
    p = Popen(command.split(), stdout=PIPE, stderr=PIPE)
    p.wait()
    return (p.returncode, [line.strip() for line in p.stdout.readlines()],
            [line.strip() for line in p.stderr.readlines()])


def git_hook(complexity=-1, strict=False, ignore=None):
<<<<<<< HEAD
    init()
=======
>>>>>>> 982b0892
    _initpep8()
    if ignore:
        pep8.options.ignore = ignore

    warnings = 0

    _, files_modified, _ = run("git diff-index --cached --name-only HEAD")
    for filename in files_modified:
        ext = os.path.splitext(filename)[-1]
        if ext != '.py':
            continue
        if not os.path.exists(filename):
            continue
        warnings += check_file(filename, complexity)

    if strict:
        return warnings

    return 0


def hg_hook(ui, repo, **kwargs):
    _initpep8()
    complexity = ui.configint('flake8', 'complexity', default=-1)
    warnings = 0

    for file_ in _get_files(repo, **kwargs):
        warnings += check_file(file_, complexity)

    strict = ui.configbool('flake8', 'strict', default=True)

    if strict:
        return warnings

    return 0


try:
    from setuptools import Command
except ImportError:
    Flake8Command = None
else:
    class Flake8Command(Command):
        description = "Run flake8 on modules registered in setuptools"
        user_options = []

        def initialize_options(self):
            pass

        def finalize_options(self):
            pass

        def distribution_files(self):
            if self.distribution.packages:
                for package in self.distribution.packages:
                    yield package.replace(".", os.path.sep)

            if self.distribution.py_modules:
                for filename in self.distribution.py_modules:
                    yield "%s.py" % filename

        def run(self):
<<<<<<< HEAD
            init()

=======
>>>>>>> 982b0892
            _initpep8()

            # _get_python_files can produce the same file several
            # times, if one of its paths is a parent of another. Keep
            # a set of checked files to de-duplicate.
            checked = set()

            warnings = 0
            for path in _get_python_files(self.distribution_files()):
                if path not in checked:
                    warnings += check_file(path)
                checked.add(path)

            raise SystemExit(warnings > 0)


if __name__ == '__main__':
    main()<|MERGE_RESOLUTION|>--- conflicted
+++ resolved
@@ -54,14 +54,9 @@
                 yield path
 
 
-def init(parse_argv=False, config_file=True, **kwargs):
+def main():
     global pep8style
-    pep8style = pep8.StyleGuide(parse_argv=parse_argv,
-                                config_file=config_file)
-
-
-def main():
-    init(True)
+    pep8style = pep8.StyleGuide(parse_argv=True, config_file=True)
     options = pep8style.options
     complexity = options.max_complexity
     builtins = set(options.builtins)
@@ -146,10 +141,6 @@
 
 
 def git_hook(complexity=-1, strict=False, ignore=None):
-<<<<<<< HEAD
-    init()
-=======
->>>>>>> 982b0892
     _initpep8()
     if ignore:
         pep8.options.ignore = ignore
@@ -212,11 +203,6 @@
                     yield "%s.py" % filename
 
         def run(self):
-<<<<<<< HEAD
-            init()
-
-=======
->>>>>>> 982b0892
             _initpep8()
 
             # _get_python_files can produce the same file several
