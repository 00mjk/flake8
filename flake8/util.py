--- conflicted
+++ resolved
@@ -1,155 +1,4 @@
-<<<<<<< HEAD
-from __future__ import with_statement
-import re
-import os
-import sys
-from io import StringIO
-import pep8
-import pyflakes
-from pyflakes import reporter, messages
-
-try:
-    # Python 2
-    from ConfigParser import ConfigParser
-except ImportError:
-    # Python 3
-    from configparser import ConfigParser
-
-pep8style = None
-
-
-def get_parser():
-    """Create a custom OptionParser"""
-    from flake8 import __version__
-    parser = pep8.get_parser()
-
-    def version(option, opt, value, parser):
-        parser.print_usage()
-        parser.print_version()
-        sys.exit(0)
-
-    parser.version = '{0} (pep8: {1}, pyflakes: {2})'.format(
-        __version__, pep8.__version__, pyflakes.__version__)
-    parser.remove_option('--version')
-    parser.add_option('--builtins', default='', dest='builtins',
-                      help="append builtin functions to pyflakes' "
-                           "_MAGIC_BUILTINS")
-    parser.add_option('--exit-zero', action='store_true', default=False,
-                      help='Exit with status 0 even if there are errors')
-    parser.add_option('--max-complexity', default=-1, action='store',
-                      type='int', help='McCabe complexity threshold')
-    parser.add_option('--install-hook', default=False, action='store_true',
-                      help='Install the appropriate hook for this '
-                      'repository.', dest='install_hook')
-    # don't overlap with pep8's verbose option
-    parser.add_option('-V', '--version', action='callback',
-                      callback=version,
-                      help='Print the version info for flake8')
-    parser.prog = os.path.basename(sys.argv[0])
-    return parser
-
-
-def skip_warning(warning, ignore=[]):
-    # XXX quick dirty hack, just need to keep the line in the warning
-    if not hasattr(warning, 'message') or ignore is None:
-        # McCabe's warnings cannot be skipped afaik, and they're all strings.
-        # And we'll get a TypeError otherwise
-        return False
-    if warning.message.split()[0] in ignore:
-        return True
-    if not os.path.isfile(warning.filename):
-        return False
-
-    # XXX should cache the file in memory
-    with open(warning.filename) as f:
-        line = f.readlines()[warning.lineno - 1]
-
-    return skip_line(line)
-
-
-def skip_line(line):
-    def _noqa(line):
-        return line.strip().lower().endswith('# noqa')
-    skip = _noqa(line)
-    if not skip:
-        i = line.rfind(' #')
-        skip = _noqa(line[:i]) if i > 0 else False
-    return skip
-
-
-_NOQA = re.compile(r'flake8[:=]\s*noqa', re.I | re.M)
-
-
-def skip_file(path, source=None):
-    """Returns True if this header is found in path
-
-    # flake8: noqa
-    """
-    if os.path.isfile(path):
-        f = open(path)
-    elif source:
-        f = StringIO(source)
-    else:
-        return False
-
-    try:
-        content = f.read()
-    finally:
-        f.close()
-    return _NOQA.search(content) is not None
-
-
-def _initpep8(config_file=True):
-    # default pep8 setup
-    global pep8style
-    import pep8
-    if pep8style is None:
-        pep8style = pep8.StyleGuide(config_file=config_file)
-    pep8style.options.physical_checks = pep8.find_checks('physical_line')
-    pep8style.options.logical_checks = pep8.find_checks('logical_line')
-    pep8style.options.counters = dict.fromkeys(pep8.BENCHMARK_KEYS, 0)
-    pep8style.options.messages = {}
-    if not pep8style.options.max_line_length:
-        pep8style.options.max_line_length = 79
-    pep8style.args = []
-    return pep8style
-
-
-error_mapping = {
-    'W402': (messages.UnusedImport,),
-    'W403': (messages.ImportShadowedByLoopVar,),
-    'W404': (messages.ImportStarUsed,),
-    'W405': (messages.LateFutureImport,),
-    'W801': (messages.RedefinedWhileUnused,
-             messages.RedefinedInListComp,),
-    'W802': (messages.UndefinedName,),
-    'W803': (messages.UndefinedExport,),
-    'W804': (messages.UndefinedLocal,
-             messages.UnusedVariable,),
-    'W805': (messages.DuplicateArgument,),
-    'W806': (messages.Redefined,),
-}
-
-
-class Flake8Reporter(reporter.Reporter):
-    """Our own instance of a Reporter so that we can silence some messages."""
-    class_mapping = dict((k, c) for (c, v) in error_mapping.items() for k in v)
-
-    def __init__(self, ignore=None):
-        super(Flake8Reporter, self).__init__(sys.stdout, sys.stderr)
-        self.ignore = ignore or []
-        self.ignored_warnings = 0
-
-    def flake(self, message):
-        classes = [error_mapping[i] for i in self.ignore if i in error_mapping]
-
-        if (any(isinstance(message, c) for c in classes) or
-                skip_warning(message)):
-            self.ignored_warnings += 1
-=======
 # -*- coding: utf-8 -*-
-
-__all__ = ['ast', 'iter_child_nodes', 'OrderedSet']
 
 try:
     import ast
@@ -168,7 +17,6 @@
         are nodes and all items of fields that are lists of nodes.
         """
         if not node._fields:
->>>>>>> 2db51c22
             return
         for name in node._fields:
             field = getattr(node, name, None)
