# -*- coding: utf-8 -*-
from __future__ import with_statement
from setuptools import setup
try:
    # Work around a traceback with Nose on Python 2.6
    # http://bugs.python.org/issue15881#msg170215
    __import__('multiprocessing')
except ImportError:
    pass

try:
    # Use https://docs.python.org/3/library/unittest.mock.html
    from unittest import mock
except ImportError:
    # < Python 3.3
    mock = None


tests_require = ['nose']
if mock is None:
    tests_require += ['mock']


def get_version(fname='flake8/__init__.py'):
    with open(fname) as f:
        for line in f:
            if line.startswith('__version__'):
                return eval(line.split('=')[-1])


def get_long_description():
    descr = []
    for fname in ('README.rst', 'CHANGES.rst'):
        with open(fname) as f:
            descr.append(f.read())
    return '\n\n'.join(descr)


setup(
    name="flake8",
    license="MIT",
    version=get_version(),
    description="the modular source code checker: pep8, pyflakes and co",
    long_description=get_long_description(),
    author="Tarek Ziade",
    author_email="tarek@ziade.org",
    maintainer="Ian Cordasco",
    maintainer_email="graffatcolmingov@gmail.com",
    url="https://gitlab.com/pycqa/flake8",
    packages=["flake8", "flake8.tests"],
    install_requires=[
<<<<<<< HEAD
        "pyflakes >= 0.8.1, < 1.3, != 1.2.0, != 1.2.1, != 1.2.2",
        "pep8 >= 1.5.7, != 1.6.0, != 1.6.1, != 1.6.2",
        "mccabe >= 0.2.1, < 0.6",
=======
        "pyflakes >= 0.8.1, < 1.1",
        "pycodestyle >= 2.0",
        "mccabe >= 0.2.1, < 0.5",
>>>>>>> 25503452
    ],
    entry_points={
        'distutils.commands': ['flake8 = flake8.main:Flake8Command'],
        'console_scripts': ['flake8 = flake8.main:main'],
        'flake8.extension': [
            'F = flake8._pyflakes:FlakesChecker',
        ],
    },
    classifiers=[
        "Environment :: Console",
        "Intended Audience :: Developers",
        "License :: OSI Approved :: MIT License",
        "Programming Language :: Python",
        "Programming Language :: Python :: 2",
        "Programming Language :: Python :: 3",
        "Topic :: Software Development :: Libraries :: Python Modules",
        "Topic :: Software Development :: Quality Assurance",
    ],
    tests_require=tests_require,
    test_suite='nose.collector',
)<|MERGE_RESOLUTION|>--- conflicted
+++ resolved
@@ -49,15 +49,9 @@
     url="https://gitlab.com/pycqa/flake8",
     packages=["flake8", "flake8.tests"],
     install_requires=[
-<<<<<<< HEAD
         "pyflakes >= 0.8.1, < 1.3, != 1.2.0, != 1.2.1, != 1.2.2",
-        "pep8 >= 1.5.7, != 1.6.0, != 1.6.1, != 1.6.2",
+        "pycodestyle >= 2.0, < 2.1",
         "mccabe >= 0.2.1, < 0.6",
-=======
-        "pyflakes >= 0.8.1, < 1.1",
-        "pycodestyle >= 2.0",
-        "mccabe >= 0.2.1, < 0.5",
->>>>>>> 25503452
     ],
     entry_points={
         'distutils.commands': ['flake8 = flake8.main:Flake8Command'],
