﻿import sys
import os

ispy3 = sys.version_info[0] == 3
iswin = os.name == 'nt' 

kwargs = {}
scripts = ["flake8/flake8"]
if ispy3:
    from distutils.core import setup    # NOQA
    if iswin:
        scripts.append("scripts/flake8.cmd")
else:
    try:
        from setuptools import setup    # NOQA
        kwargs = {
            'entry_points':
                {'distutils.commands': ['flake8 = flake8.run:Flake8Command']},
            'tests_require': ['nose'],
<<<<<<< HEAD
            'test_suite': 'nose.collector',
            'entry_points': {
                'console_scripts': ['flake8 = flake8.run:main']
            },
=======
            'test_suite': 'nose.collector'
>>>>>>> 6a13c462
        }
    except ImportError:
        from distutils.core import setup   # NOQA
        if iswin:
            scripts.append("scripts/flake8.cmd")

from flake8 import __version__

README = open('README').read()

setup(
    name="flake8",
    license="MIT",
    version=__version__,
    description="code checking using pep8 and pyflakes",
    author="Tarek Ziade",
    author_email="tarek@ziade.org",
    url="http://bitbucket.org/tarek/flake8",
    packages=["flake8", "flake8.tests"],
    scripts=scripts,
    long_description=README,
    classifiers=[
        "Environment :: Console",
        "Intended Audience :: Developers",
        "License :: OSI Approved :: MIT License",
        "Programming Language :: Python",
        "Topic :: Software Development",
        "Topic :: Utilities",
        ],
    **kwargs)<|MERGE_RESOLUTION|>--- conflicted
+++ resolved
@@ -1,4 +1,4 @@
-﻿import sys
+import sys
 import os
 
 ispy3 = sys.version_info[0] == 3
@@ -15,16 +15,10 @@
         from setuptools import setup    # NOQA
         kwargs = {
             'entry_points':
-                {'distutils.commands': ['flake8 = flake8.run:Flake8Command']},
+                {'distutils.commands': ['flake8 = flake8.run:Flake8Command'],
+                 'console_scripts': ['flake8 = flake8.run:main']},
             'tests_require': ['nose'],
-<<<<<<< HEAD
             'test_suite': 'nose.collector',
-            'entry_points': {
-                'console_scripts': ['flake8 = flake8.run:main']
-            },
-=======
-            'test_suite': 'nose.collector'
->>>>>>> 6a13c462
         }
     except ImportError:
         from distutils.core import setup   # NOQA
