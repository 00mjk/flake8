--- conflicted
+++ resolved
@@ -1,8 +1,9 @@
-import sys
+﻿import sys
 
 ispy3 = sys.version_info[0] == 3
 
 kwargs = {}
+scripts = ["flake8/flake8"]
 if ispy3:
     from distutils.core import setup    # NOQA
 else:
@@ -11,9 +12,13 @@
         kwargs = {
             'tests_require': ['nose'],
             'test_suite': 'nose.collector',
+            'entry_points': {
+                'console_scripts': ['flake8 = flake8.run:main']
+            },
         }
     except ImportError:
         from distutils.core import setup   # NOQA
+        scripts.append("scripts/flake8.cmd")
 
 from flake8 import __version__
 
@@ -28,7 +33,7 @@
     author_email="tarek@ziade.org",
     url="http://bitbucket.org/tarek/flake8",
     packages=["flake8", "flake8.tests"],
-    scripts=["flake8/flake8", "scripts/flake8.cmd"],
+    scripts=scripts,
     long_description=README,
     classifiers=[
         "Environment :: Console",
@@ -38,11 +43,4 @@
         "Topic :: Software Development",
         "Topic :: Utilities",
         ],
-<<<<<<< HEAD
-    entry_points={
-        'console_scripts': ['flake8 = flake8.run:main'] 
-        },
-      )
-=======
-    **kwargs)
->>>>>>> ea522436
+    **kwargs)